--- conflicted
+++ resolved
@@ -4,12 +4,6 @@
 namespace PiBench
 {
 
-<<<<<<< HEAD
-    thread_local std::default_random_engine key_generator_t::generator_;
-    thread_local uint32_t key_generator_t::seed_;
-    thread_local char key_generator_t::buf_[KEY_MAX];
-    thread_local uint64_t key_generator_t::current_id_ = 1;
-=======
 thread_local std::default_random_engine key_generator_t::generator_;
 thread_local uint32_t key_generator_t::seed_;
 thread_local char key_generator_t::buf_[KEY_MAX];
@@ -44,69 +38,38 @@
     char* ptr = &buf_[prefix_.size()];
 
     uint64_t hashed_id = utils::multiplicative_hash<uint64_t>(id);
->>>>>>> a2901d85
 
-    key_generator_t::key_generator_t(size_t N, size_t size, const std::string& prefix)
-            : N_(N),
-              size_(size),
-              prefix_(prefix)
+    if (size_ < sizeof(hashed_id))
     {
-        memset(buf_, 0, KEY_MAX);
-        memcpy(buf_, prefix_.c_str(), prefix_.size());
-    }
+        // We want key smaller than 8 Bytes, so discard higher bits.
+        auto bits_to_shift = (sizeof(hashed_id) - size_) << 3;
 
-    const char* key_generator_t::next(bool in_sequence)
-    {
-        uint64_t id = -1;
-        if (in_sequence)
+        // Discard high order bits
+        if (utils::is_big_endian())
         {
-            id = current_id_++;
+            hashed_id >>= bits_to_shift;
+            hashed_id <<= bits_to_shift;
         }
         else
         {
-            //if opt_.bm_mode == mode_t::Operation
-            id = next_id();
+            hashed_id <<= bits_to_shift;
+            hashed_id >>= bits_to_shift;
         }
-        return hash_id(id);
+
+        memcpy(ptr, &hashed_id, size_); // TODO: check if must change to fit endianess
     }
-
-    const char* key_generator_t::hash_id(uint64_t id)
+    else
     {
-        char* ptr = &buf_[prefix_.size()];
-
-        uint64_t hashed_id = utils::multiplicative_hash<uint64_t>(id);
-
-        if (size_ < sizeof(hashed_id))
+        // TODO: change this, otherwise zeroes act as prefix
+        // We want key of at least 8 Bytes, check if we must prepend zeroes
+        auto bytes_to_prepend = size_ - sizeof(hashed_id);
+        if (bytes_to_prepend > 0)
         {
-            // We want key smaller than 8 Bytes, so discard higher bits.
-            auto bits_to_shift = (sizeof(hashed_id) - size_) << 3;
-
-            // Discard high order bits
-            if (utils::is_big_endian())
-            {
-                hashed_id >>= bits_to_shift;
-                hashed_id <<= bits_to_shift;
-            }
-            else
-            {
-                hashed_id <<= bits_to_shift;
-                hashed_id >>= bits_to_shift;
-            }
-
-            memcpy(ptr, &hashed_id, size_); // TODO: check if must change to fit endianess
+            memset(ptr, 0, bytes_to_prepend);
+            ptr += bytes_to_prepend;
         }
-        else
-        {
-            // TODO: change this, otherwise zeroes act as prefix
-            // We want key of at least 8 Bytes, check if we must prepend zeroes
-            auto bytes_to_prepend = size_ - sizeof(hashed_id);
-            if (bytes_to_prepend > 0)
-            {
-                memset(ptr, 0, bytes_to_prepend);
-                ptr += bytes_to_prepend;
-            }
-            memcpy(ptr, &hashed_id, sizeof(hashed_id));
-        }
-        return buf_;
+        memcpy(ptr, &hashed_id, sizeof(hashed_id));
     }
+    return buf_;
+}
 } // namespace PiBench